package main

import (
	"encoding/json"
	"errors"
	"fmt"
	"log"

	"github.com/hyperledger/fabric-contract-api-go/contractapi"
)

type LabResultsChaincode struct {
	contractapi.Contract
}

// CreateLabResult crea un nuovo risultato di laboratorio sulla blockchain
func (t *LabResultsChaincode) CreateLabResult(ctx contractapi.TransactionContextInterface, labResultJSON string) error {
	// Deserialize JSON data into a Go data structure
	var labResult Observation
	err := json.Unmarshal([]byte(labResultJSON), &labResult)
	if err != nil {
		return errors.New("failed to unmarshal lab result: " + err.Error())
	}

	// Check if the lab result request ID is provided and if it already exists
	if labResult.ID == "" {
		return errors.New("lab result ID is required")
	}

	existingLabResult, err := ctx.GetStub().GetState(labResult.ID)
	if err != nil {
		return errors.New("failed to get lab result " + labResult.ID + " from world state")
	}
	if existingLabResult != nil {
		return errors.New("lab result already exists: " + labResult.ID)
	}

	// Serialize the patient and save it on the blockchain
	labResultAsBytes, err := json.Marshal(labResult)
	if err != nil {
		return errors.New("failed to marshal lab result: " + err.Error())
	}

<<<<<<< HEAD
=======
	labResultAsBytes, err := json.Marshal(labResult)
	if err != nil {
		return errors.New("failed to encode JSON")
	}
>>>>>>> 82ff512d
	return ctx.GetStub().PutState(labResult.ID, labResultAsBytes)
}

// UpdateLabResult aggiorna un risultato di laboratorio esistente sulla blockchain
func (t *LabResultsChaincode) UpdateLabResult(ctx contractapi.TransactionContextInterface, labResultID string, labResultJSON string) error {
	labResultAsBytes, err := ctx.GetStub().GetState(labResultID)
	if err != nil {
		return errors.New("failed to read from world state")
	}
	if labResultAsBytes == nil {
		return errors.New("the lab result does not exist")
	}

	var labResult Observation
	err = json.Unmarshal([]byte(labResultJSON), &labResult)
	if err != nil {
		return errors.New("failed to decode JSON")
	}

	updatedLabResultAsBytes, err := json.Marshal(labResult)
	if err != nil {
		return errors.New("failed to encode JSON")
	}
	return ctx.GetStub().PutState(labResultID, updatedLabResultAsBytes)
}

// GetLabResult recupera uno specifico risultato di laboratorio dalla blockchain
func (t *LabResultsChaincode) GetLabResult(ctx contractapi.TransactionContextInterface, labResultID string) (string, error) {
	labResultAsBytes, err := ctx.GetStub().GetState(labResultID)
	if err != nil {
		return "", errors.New("failed to read from world state")
	}
	if labResultAsBytes == nil {
		return "", errors.New("the lab result does not exist")
	}

	return string(labResultAsBytes), nil
}

<<<<<<< HEAD
// QueryLabResults retrieves lab results for a specific patient using the Observation struct
=======
// LabResultExists verifica se un risultato di laboratorio esiste nella blockchain
func (t *LabResultsChaincode) LabResultExists(ctx contractapi.TransactionContextInterface, labResultID string) (bool, error) {
	labResultAsBytes, err := ctx.GetStub().GetState(labResultID)
	if err != nil {
		return false, errors.New("failed to read from world state")
	}
	return labResultAsBytes != nil, nil
}

// QueryLabResults recupera i risultati di laboratorio per un paziente specifico utilizzando la struttura Observation
>>>>>>> 82ff512d
func (t *LabResultsChaincode) QueryLabResults(ctx contractapi.TransactionContextInterface, patientID string) ([]Observation, error) {
	queryString := fmt.Sprintf(`{"selector":{"subject.reference":"%s", "category.text":"Laboratory"}}`, patientID)
	resultsIterator, err := ctx.GetStub().GetQueryResult(queryString)
	if err != nil {
		return nil, err
	}
	defer resultsIterator.Close()

	var results []Observation
	for resultsIterator.HasNext() {
		queryResponse, err := resultsIterator.Next()
		if err != nil {
			return nil, err
		}

		var observation Observation
		if err := json.Unmarshal(queryResponse.Value, &observation); err != nil {
			return nil, err
		}
		results = append(results, observation)
	}
	return results, nil
}

func main() {
	chaincode, err := contractapi.NewChaincode(new(LabResultsChaincode))
	if err != nil {
		log.Panic(errors.New("Error creating lab results chaincode: " + err.Error()))
	}

	if err := chaincode.Start(); err != nil {
		log.Panic(errors.New("Error starting lab results chaincode: " + err.Error()))
	}
}<|MERGE_RESOLUTION|>--- conflicted
+++ resolved
@@ -35,19 +35,10 @@
 		return errors.New("lab result already exists: " + labResult.ID)
 	}
 
-	// Serialize the patient and save it on the blockchain
-	labResultAsBytes, err := json.Marshal(labResult)
-	if err != nil {
-		return errors.New("failed to marshal lab result: " + err.Error())
-	}
-
-<<<<<<< HEAD
-=======
 	labResultAsBytes, err := json.Marshal(labResult)
 	if err != nil {
 		return errors.New("failed to encode JSON")
 	}
->>>>>>> 82ff512d
 	return ctx.GetStub().PutState(labResult.ID, labResultAsBytes)
 }
 
@@ -87,9 +78,6 @@
 	return string(labResultAsBytes), nil
 }
 
-<<<<<<< HEAD
-// QueryLabResults retrieves lab results for a specific patient using the Observation struct
-=======
 // LabResultExists verifica se un risultato di laboratorio esiste nella blockchain
 func (t *LabResultsChaincode) LabResultExists(ctx contractapi.TransactionContextInterface, labResultID string) (bool, error) {
 	labResultAsBytes, err := ctx.GetStub().GetState(labResultID)
@@ -100,7 +88,6 @@
 }
 
 // QueryLabResults recupera i risultati di laboratorio per un paziente specifico utilizzando la struttura Observation
->>>>>>> 82ff512d
 func (t *LabResultsChaincode) QueryLabResults(ctx contractapi.TransactionContextInterface, patientID string) ([]Observation, error) {
 	queryString := fmt.Sprintf(`{"selector":{"subject.reference":"%s", "category.text":"Laboratory"}}`, patientID)
 	resultsIterator, err := ctx.GetStub().GetQueryResult(queryString)
