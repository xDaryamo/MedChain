--- conflicted
+++ resolved
@@ -12,13 +12,7 @@
 	contractapi.Contract
 }
 
-<<<<<<< HEAD
-// CreateMedicationRequest creates a new medication request on the blockchain
-func (t *PrescriptionChaincode) CreateMedicationRequest(ctx contractapi.TransactionContextInterface, medicationRequestJSON string) error {
-	// Deserialize JSON data into a Go data structure
-=======
 func (t *PrescriptionChaincode) CreatePrescription(ctx contractapi.TransactionContextInterface, medicationRequestJSON string) error {
->>>>>>> 82ff512d
 	var medicationRequest MedicationRequest
 	err := json.Unmarshal([]byte(medicationRequestJSON), &medicationRequest)
 
@@ -30,11 +24,7 @@
 		return errors.New("medication request ID is required")
 	}
 
-<<<<<<< HEAD
-	existingPrescription, err := ctx.GetStub().GetState(medicationRequest.ID.Value)
-=======
 	exists, err := t.PrescriptionExists(ctx, medicationRequest.ID.Value)
->>>>>>> 82ff512d
 	if err != nil {
 		return errors.New("failed to retrieve prescription " + medicationRequest.ID.Value + " from world state")
 	}
@@ -43,20 +33,11 @@
 		return errors.New("the prescription already exists " + medicationRequest.ID.Value)
 	}
 
-	// Serialize the prescription and save it on the blockchain
-	medicationRequestAsBytes, err := json.Marshal(medicationRequest)
-	if err != nil {
-		return errors.New("failed to marshal prescription: " + err.Error())
-	}
-
-<<<<<<< HEAD
-=======
 	medicationRequestAsBytes, err := json.Marshal(medicationRequest)
 	if err != nil {
 		return errors.New("failed to marshal medication request")
 	}
 
->>>>>>> 82ff512d
 	return ctx.GetStub().PutState(medicationRequest.ID.Value, medicationRequestAsBytes)
 }
 
@@ -101,8 +82,6 @@
 	return string(prescriptionAsBytes), nil
 }
 
-<<<<<<< HEAD
-=======
 func (t *PrescriptionChaincode) PrescriptionExists(ctx contractapi.TransactionContextInterface, prescriptionID string) (bool, error) {
 	prescriptionAsBytes, err := ctx.GetStub().GetState(prescriptionID)
 	if err != nil {
@@ -111,7 +90,6 @@
 	return prescriptionAsBytes != nil, nil
 }
 
->>>>>>> 82ff512d
 func main() {
 	chaincode, err := contractapi.NewChaincode(new(PrescriptionChaincode))
 	if err != nil {
