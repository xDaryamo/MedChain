--- conflicted
+++ resolved
@@ -2,11 +2,8 @@
 import { useForm, useFieldArray } from "react-hook-form";
 import { useCreateLabResult } from "./useLabResults";
 import Button from "../../ui/Button";
-<<<<<<< HEAD
-=======
 import FormInput from "../../ui/FormInput";
 import FormRow from "../../ui/FormRow";
->>>>>>> 131b9960
 import Spinner from "../../ui/Spinner";
 import FormRow from "../../ui/FormRow";
 import FormInput from "../../ui/FormInput";
