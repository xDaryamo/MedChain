--- conflicted
+++ resolved
@@ -1,6 +1,7 @@
 {
   "$schema": "https://github.com/hyperledger-labs/fablo/releases/download/1.2.0/schema.json",
   "global": {
+    "fabricVersion": "2.2.13",
     "fabricVersion": "2.2.13",
     "tls": true,
     "engine": "docker",
@@ -248,11 +249,7 @@
       "name": "labresults",
       "version": "1.0",
       "lang": "golang",
-<<<<<<< HEAD
       "channel": "lab-results-channel",
-=======
-      "channel": "public-health-channel",
->>>>>>> 3279587d
       "directory": "./chaincodes/chaincodes_go"
     }
   ]
