--- conflicted
+++ resolved
@@ -68,49 +68,8 @@
       "name": "patient",
       "version": "0.1",
       "lang": "golang",
-<<<<<<< HEAD
-      "channel": "lab-results-channel",
-      "directory": "./chaincodes/chaincodes_go/labresults"
-    },
-    {
-      "name": "encounter",
-      "version": "1.0",
-      "lang": "golang",
-      "channel": "patient-records-channel",
-      "directory": "./chaincodes/chaincodes_go/encounter"
-    },
-    {
-      "name": "organization",
-      "version": "1.0",
-      "lang": "golang",
-      "channel": "emergency-channel",
-      "directory": "./chaincodes/chaincodes_go/organization"
-    },
-    {
-      "name": "patient",
-      "version": "1.0",
-      "lang": "golang",
       "channel": "patient-records-channel",
       "directory": "./chaincodes/chaincodes_go/patient"
-    },
-    {
-      "name": "prescriptions",
-      "version": "1.0",
-      "lang": "golang",
-      "channel": "prescriptions-channel",
-      "directory": "./chaincodes/chaincodes_go/prescriptions"
-    },
-    {
-      "name": "records",
-      "version": "1.0",
-      "lang": "golang",
-      "channel": "patient-records-channel",
-      "directory": "./chaincodes/chaincodes_go/records"
-=======
-      "channel": "patient-records-channel",
-      "directory": "./chaincodes/chaincodes_go/patient"
->>>>>>> 93676a76
     }
-
   ]
 }